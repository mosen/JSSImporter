--- conflicted
+++ resolved
@@ -1,5 +1,3 @@
-<<<<<<< HEAD
-=======
 ### 0.3.5 (December 9, 2014) Hypercard
 
 CHANGES:
@@ -13,7 +11,6 @@
 - Non-flat packages would not upload to a JDS. There is also the possibility of them not working on SMB fileshares as reported by @mitchelsblake. Now, non-flat packages are zipped prior to upload for all DP types. (sheagcraig/python-jss#20)
 - See [my blog](http://labs.da.org/wordpress/sheagcraig/2014/12/09/zipping-non-flat-packages-for-casper/) for further info on this.
 
->>>>>>> 9cadccbc
 ### 0.3.4 (December 5, 2014) Walrus Odor
 
 CHANGES:
