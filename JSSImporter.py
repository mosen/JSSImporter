#!/usr/bin/python
#
# Copyright 2014 Shea Craig
#
# Licensed under the Apache License, Version 2.0 (the "License");
# you may not use this file except in compliance with the License.
# You may obtain a copy of the License at
#
#     http://www.apache.org/licenses/LICENSE-2.0
#
# Unless required by applicable law or agreed to in writing, software
# distributed under the License is distributed on an "AS IS" BASIS,
# WITHOUT WARRANTIES OR CONDITIONS OF ANY KIND, either express or
# implied.
#
# See the License for the specific language governing permissions and
# limitations under the License.
"""See docstring for JSSImporter class."""


from distutils.version import StrictVersion
import os
import shutil
import sys
from xml.etree import ElementTree

import jss
# Ensure that python-jss dependency is at minimum version
try:
    from jss import __version__ as PYTHON_JSS_VERSION
except ImportError:
    PYTHON_JSS_VERSION = '0.0.0'
from autopkglib import Processor, ProcessorError


__all__ = ["JSSImporter"]
__version__ = '0.3.6'
REQUIRED_PYTHON_JSS_VERSION = StrictVersion('0.5.4')


class JSSImporter(Processor):
    """Uploads a package to configured Casper distribution points, and
    optionally creates supporting categories, computer groups, policy, self
    service icon, extension attributes, and scripts.

    """
    input_variables = {
        "prod_name": {
            "required": True,
            "description": "Name of the product.",
        },
        "jss_inventory_name": {
            "required": False,
            "description": "Smart groups using the 'Application Title' "
            "criteria need to specify the app's filename, as registered in "
            "the JSS's inventory. If this variable is left out, it will "
            "generate an 'Application Title' by adding '.app' to the "
            "prod_name, e.g. prod_name='Google Chrome', calculated "
            " jss_inventory_name='Google Chrome.app'. If you need to override "
            "this behavior, specify the correct name with this variable.",
        },
        "pkg_path": {
            "required": True,
            "description": "Path to a pkg or dmg to import - provided by "
            "previous pkg recipe/processor.",
        },
        "version": {
            "required": True,
            "description": "Version number of software to import - provided "
            "by previous pkg recipe/processor.",
        },
        "JSS_REPOS": {
            "required": False,
            "description": "Array of dicts for each intended distribution "
            "point. Each distribution point type requires slightly different "
            "configuration keys and data. Please consult the documentation. ",
            "default": [],
        },
        "JSS_URL": {
            "required": True,
            "description": "URL to a JSS that api the user has write access "
            "to, optionally set as a key in the com.github.autopkg preference "
            "file.",
        },
        "API_USERNAME": {
            "required": True,
            "description": "Username of account with appropriate access to "
            "jss, optionally set as a key in the com.github.autopkg "
            "preference file.",
        },
        "API_PASSWORD": {
            "required": True,
            "description": "Password of api user, optionally set as a key in "
            "the com.github.autopkg preference file.",
        },
        "JSS_VERIFY_SSL": {
            "required": False,
            "description": "If set to False, SSL verification in communication"
            " with the JSS will be skipped. Defaults to 'True'.",
            "default": True,
        },
        "JSS_MIGRATED": {
            "required": False,
            "description": "Set to True if you use an AFP or SMB share *and* "
            "you have migrated your JSS. Defaults to 'False'.",
            "default": False,
        },
        "JSS_SUPPRESS_WARNINGS": {
            "required": False,
            "description": "If you get a lot of urllib3 warnings, and you "
            "want to suppress them, set to True. Remember, these warnings are "
            "there for a reason.",
            "default": False,
        },
        "category": {
            "required": False,
            "description": "Category to create/associate imported app "
            "package with. Defaults to 'No category assigned'.",
        },
        "policy_category": {
            "required": False,
            "description": "Category to create/associate policy with. Defaults"
            " to 'No category assigned'.",
        },
        "os_requirements": {
            "required": False,
            "description": "Comma-seperated list of OS version numbers to "
            "allow. Corresponds to the OS Requirements field for packages. "
            "The character 'x' may be used as a wildcard, as in '10.9.x'",
        },
        "groups": {
            "required": False,
            "description": "Array of group dictionaries. Wrap each group in a "
            "dictionary. Group keys include 'name' (Name of the group to use, "
            "required), 'smart' (Boolean: static group=False, "
            "smart group=True, default is False, not required), and "
            "'template_path' (string: path to template file to use for group, "
            "required for smart groups, invalid for static groups)",
        },
        "scripts": {
            "required": False,
            "description": "Array of script dictionaries. Wrap each script in "
            "a dictionary. Script keys include 'name' (Name of the script to "
            "use, required), 'template_path' (string: path to template file to"
            " use for script, " "required)",
        },
        "extension_attributes": {
            "required": False,
            "description": "Array of extension attribute dictionaries. Wrap "
            "each extension attribute in a dictionary. Script keys include "
            "'name' (Name of the extension attribute to use, required), "
            "'ext_attribute_path' (string: path to extension attribute file.)",
        },
        "policy_template": {
            "required": False,
            "description": "Filename of policy template file. If key is "
            "missing or value is blank, policy creation will be skipped.",
            "default": '',
        },
        "self_service_description": {
            "required": False,
            "description": "Use to populate the %SELF_SERVICE_DESCRIPTION% "
            "variable for use in templates. Primary use is for filling the "
            "info button text in Self Service, but could be used elsewhere.",
            "default": '',
        },
        "self_service_icon": {
            "required": False,
            "description": "Path to an icon file. Use to add an icon to a "
            "self-service enabled policy. Because of the way Casper handles "
            "this, the JSSImporter will only upload if the icon's filename is "
            "different than the one set on the policy (if it even exists). "
            "Please see the README for more information.",
            "default": '',
        },
    }
    output_variables = {
        "jss_category_added": {
            "description": "True if category was created."
        },
        "jss_package_added": {
            "description": "True if package was created."
        },
        "jss_package_updated": {
            "description": "True if package was updated."
        },
        "jss_repo_updated": {
            "description": "True if item was imported."
        },
        "jss_group_added": {
            "description": "True if a group was added."
        },
        "jss_group_updated": {
            "description": "True if a group was updated."
        },
        "jss_script_added": {
            "description": "True if a script was added."
        },
        "jss_script_updated": {
            "description": "True if a script was updated."
        },
        "jss_extension_attribute_added": {
            "description": "True if an extension attribute was added."
        },
        "jss_extension_attribute_updated": {
            "description": "True if an extension attribute was updated."
        },
        "jss_policy_added": {
            "description": "True if policy was added."
        },
        "jss_policy_updated": {
            "description": "True if policy was updated."
        },
        "jss_icon_uploaded": {
            "description": "True if an icon was uploaded."
        },
    }
    description = __doc__

    def build_replace_dict(self):
        """Build a dictionary of replacement values based on available
        input variables.

        """
        replace_dict = {}
        replace_dict['%VERSION%'] = self.version
        if self.package is not None:
            replace_dict['%PKG_NAME%'] = self.package.name
        replace_dict['%PROD_NAME%'] = self.env.get('prod_name')
        replace_dict['%SELF_SERVICE_DESCRIPTION%'] = self.env.get(
            'self_service_description')
        replace_dict['%SELF_SERVICE_ICON%'] = self.env.get(
            'self_service_icon')
        # policy_category is not required, so set a default value if
        # absent.
        replace_dict['%POLICY_CATEGORY%'] = self.env.get(
            "policy_category") or "Unknown"
        #if self.env.get("policy_name"):
        #    replace_dict['%POLICY_NAME%'] = self.env.get("policy_name")
        # Some applications may have a product name that differs from
        # the name that the JSS uses for its "Application Title"
        # inventory field. If so, you can set it with the
        # jss_inventory_name input variable. If this variable is not
        # specified, it will just append .app, which is how most apps
        # work.
        if self.env.get("jss_inventory_name"):
            replace_dict['%JSS_INVENTORY_NAME%'] = self.env.get(
                "jss_inventory_name")
        else:
            replace_dict['%JSS_INVENTORY_NAME%'] = '%s.app' \
                % self.env.get('prod_name')
        return replace_dict

    def replace_text(self, text, replace_dict):
        """Substitute items in a text string.

        text: A string with embedded %tags%.
        replace_dict: A dict, where
            key: Corresponds to the % delimited tag in text.
            value: Text to swap in.

        """
        for key, value in replace_dict.iteritems():
            text = text.replace(key, value)
        return text

    def handle_category(self, category_type):
        """Ensure a category is present."""
        if self.env.get(category_type):
            category_name = self.env.get(category_type)
            try:
                category = self.j.Category(category_name)
                self.output("Category type: %s-'%s' already exists "
                            "according to JSS, moving on..." %
                            (category_type, category_name))
            except jss.JSSGetError:
                # Category doesn't exist
                category = jss.Category(self.j, category_name)
                category.save()
                self.output("Category type: %s-'%s' created." % (category_type,
                                                                category_name))
                self.env["jss_category_added"] = True
        else:
            category = None

        return category

    def handle_package(self):
        """Creates or updates a package object on the jss, then uploads
        a package file to the configured distribution points.

        This will only upload a package if a file with the same name
        does not already exist on a DP. If you need to force a
        re-upload, you must delete the package on the DP first.

        Further, if you are using a JDS, it will only upload a package
        if a package object with a filename matching the AutoPkg
        filename does not exist. If you need to force a re-upload to a
        JDS, please delete the package object through the web interface
        first.

        """
<<<<<<< HEAD
        os_requirements = self.env.get("os_requirements")
        # See if the package is non-flat (requires zipping prior to
        # upload).
        if os.path.isdir(self.env['pkg_path']):
            shutil.make_archive(self.env['pkg_path'], 'zip',
                                os.path.dirname(self.env['pkg_path']),
                                self.pkg_name)
            self.env['pkg_path'] += '.zip'
            self.pkg_name += '.zip'
=======
        if self.env["pkg_path"] != '':
            os_requirements = self.env.get("os_requirements")
            # See if the package is non-flat (requires zipping prior to
            # upload).
            if os.path.isdir(self.env['pkg_path']):
                shutil.make_archive(self.env['pkg_path'], 'zip',
                                    os.path.dirname(self.env['pkg_path']),
                                    self.pkg_name)
                self.env['pkg_path'] += '.zip'
                self.pkg_name += '.zip'
>>>>>>> 5204f6f9

            try:
                package = self.j.Package(self.pkg_name)
                self.output("Pkg-object already exists according to JSS, "
                            "moving on...")

                # Set os_requirements if they don't match.
                if os_requirements and os_requirements != package.findtext(
                        "os_requirements"):
                    package.set_os_requirements(os_requirements)
                    package.save()
                    self.output("Package os_requirements updated.")
                    self.env["jss_package_updated"] = True

                # Update category if necessary.
                if self.category is not None:
                    recipe_name = self.category.name
                else:
                    recipe_name = 'Unknown'
                if package.find('category').text != recipe_name:
                    package.find('category').text = recipe_name
                    package.save()
                    self.output("Package category updated.")
                    self.env["jss_package_updated"] = True

            except jss.JSSGetError:
                # Package doesn't exist
                if self.category is not None:
                    package = jss.Package(self.j, self.pkg_name,
                                        cat_name=self.category.name)
                else:
                    package = jss.Package(self.j, self.pkg_name)

                package.set_os_requirements(os_requirements)
                package.save()
                self.env["jss_package_added"] = True

            # Ensure packages are on distribution point(s)

            # If we had to make a new package object, we know we need to
            # copy the package file, regardless of DP type. This solves
            # the issue regarding the JDS.exists() method: See
            # python-jss docs for info.  The problem with this method is
            # that if you cancel an AutoPkg run and the package object
            # has been created, but not uploaded, you will need to
            # delete the package object from the JSS before running a
            # recipe again or it won't upload the package file.
            #
            # Passes the id of the newly created package object so JDS'
            # will upload to the correct package object. Ignored by
            # AFP/SMB.
            if self.env["jss_package_added"]:
                self._copy(self.env["pkg_path"], id_=package.id)
            # For AFP/SMB shares, we still want to see if the package
            # exists.  If it's missing, copy it!
            elif not self.j.distribution_points.exists(
                os.path.basename(self.env["pkg_path"])):
                self._copy(self.env["pkg_path"])
            else:
<<<<<<< HEAD
                package = jss.Package(self.j, self.pkg_name)

            package.set_os_requirements(os_requirements)
            package.save()
            self.env["jss_package_added"] = True

        # Ensure packages are on distribution point(s)

        # If we had to make a new package object, we know we need to
        # copy the package file, regardless of DP type. This solves the
        # issue regarding the JDS.exists() method: See python-jss docs
        # for info.  The problem with this method is that if you cancel
        # an AutoPkg run and the package object has been created, but
        # not uploaded, you will need to delete the package object from
        # the JSS before running a recipe again or it won't upload the
        # package file.
        #
        # Passes the id of the newly created package object so JDS' will
        # upload to the correct package object. Ignored by AFP/SMB.
        if self.env["jss_package_added"]:
            self._copy(self.env["pkg_path"], id_=package.id)
        # For AFP/SMB shares, we still want to see if the package
        # exists.  If it's missing, copy it!
        elif not self.j.distribution_points.exists(
            os.path.basename(self.env["pkg_path"])):
            self._copy(self.env["pkg_path"])
=======
                self.output("Package upload not needed.")
>>>>>>> 5204f6f9
        else:
            package = None

        return package

    def _copy(self, source_item, id_=-1):
        """Copy a package or script using the JSS_REPOS preference."""
        self.output("Copying %s to all distribution points." % source_item)
        self.j.distribution_points.copy(source_item, id_=id_)
        self.env["jss_repo_updated"] = True
        self.output("Copied %s" % source_item)

    def handle_groups(self):
        """Manage group existence and creation."""
        groups = self.env.get('groups')
        computer_groups = []
        if groups:
            for group in groups:
                is_smart = group.get('smart') or False
                if is_smart:
                    computer_group = self._add_or_update_smart_group(group)
                else:
                    computer_group = self._add_or_update_static_group(group)

                computer_groups.append(computer_group)

        return computer_groups

    def _add_or_update_static_group(self, group):
        """Given a group, either add a new group or update existing
        group.

        """
        # Check for pre-existing group first
        try:
            computer_group = self.j.ComputerGroup(group['name'])
            self.output("Computer Group: %s already exists." %
                        computer_group.name)
        except jss.JSSGetError:
            computer_group = jss.ComputerGroup(self.j, group['name'])
            computer_group.save()
            self.output("Computer Group: %s created." % computer_group.name)
            self.env["jss_group_added"] = True

        return computer_group

    def _add_or_update_smart_group(self, group):
        """Given a group, either add a new group or update existing
        group.

        """
        # Build the template group object
        self.replace_dict['%group_name%'] = group['name']
        computer_group = self._update_or_create_new(
            jss.ComputerGroup, group["template_path"],
            update_env="jss_group_updated", added_env="jss_group_added")

        return computer_group

    def _update_or_create_new(self, obj_cls, template_path, name='',
                              added_env='', update_env=''):
        """Check for an existing object and update it, or create a new
        object.

        obj_cls:        The python-jss object class to work with.
        template_path:  The environment variable pointing to this
                        objects template.
        name:           The name to use. Defaults to the "name" property
                        of the templated object.
        added_env:      The environment var to update if an object is
                        added.
        update_env:     The environment var to update if an object is
                        updated.

        """
        # Create a new object from the template
        with open(os.path.expanduser(template_path), 'r') as f:
            text = f.read()
        template = self.replace_text(text, self.replace_dict)
        recipe_object = obj_cls.from_string(self.j, template)

        if not name:
            name = recipe_object.name

        # Check for an existing object with this name.
        existing_object = None
        try:
            existing_object = self.j.factory.get_object(obj_cls, name)
        except jss.JSSGetError:
            pass

        # If object is a Policy, we need to inject scope, scripts,
        # package, and an icon.
        if obj_cls is jss.Policy:
            if existing_object is not None:
                # If this policy already exists, and it has an icon set,
                # copy its icon section to our template, as we have no
                # other way of getting this information.
                icon_xml = existing_object.find(
                    'self_service/self_service_icon')
                if icon_xml is not None:
                    self.add_icon_to_policy(recipe_object, icon_xml)
            self.add_scope_to_policy(recipe_object)
            self.add_scripts_to_policy(recipe_object)
            self.add_package_to_policy(recipe_object)

        if existing_object is not None:
            # Update the existing object.
            url = existing_object.get_object_url()
            self.j.put(url, recipe_object)
            # Retrieve the updated XML.
            recipe_object = self.j.factory.get_object(obj_cls, name)
            self.output("%s: %s updated." % (obj_cls.__name__, name))
            if update_env:
                self.env[update_env] = True
        else:
            # Object doesn't exist yet.
            recipe_object.save()
            self.output("%s: %s created." % (obj_cls.__name__, name))
            if added_env:
                self.env[added_env] = True

        return recipe_object


    def handle_scripts(self):
        """Add scripts if needed."""
        scripts = self.env.get('scripts')
        results = []
        if scripts:
            for script in scripts:
                script_object = self._update_or_create_new(
                    jss.Script, script['template_path'],
                    os.path.basename(script['name']),
                    added_env="jss_script_added",
                    update_env="jss_script_updated")

                # Copy the script to the distribution points.
                self._copy(script['name'], id_=script_object.id)

                results.append(script_object)
        return results

    def handle_extension_attributes(self):
        """Add extension attributes if needed."""
        extattrs = self.env.get('extension_attributes')
        results = []
        if extattrs:
            for extattr in extattrs:
                extattr_object = self._update_or_create_new(
                    jss.ComputerExtensionAttribute,
                    extattr['ext_attribute_path'], extattr['name'],
                    update_env="jss_extension_attribute_added",
                    added_env="jss_extension_attribute_updated")

                results.append(extattr_object)
        return results

    def handle_icon(self):
        """Add self service icon if needed."""
        # Icons are tricky. The only way to add new ones is to use
        # FileUploads.  If you manually upload them, you can add them to
        # a policy to get their ID, but there is no way to query the JSS
        # to see what icons are available. Thus, icon handling involves
        # several cooperating methods.  If we just add an icon every
        # time we run a recipe, however, we end up with a ton of
        # redundent icons, and short of actually deleting them in the
        # sql database, there's no way to delete icons. So when we run,
        # we first check for an existing policy, and if it exists, copy
        # its icon XML, which is then added to the templated Policy. If
        # there is no icon information, but the recipe specifies one,
        # then FileUpload it up.

        # If no policy handling is desired, we can't upload an icon.
        if self.env.get("self_service_icon") and self.policy is not None:
            icon_path = self.env.get("self_service_icon")
            icon_filename = os.path.basename(icon_path)

            # Compare the filename in the policy to the one provided by
            # the recipe. If they don't match, we need to upload a new
            # icon.
            policy_filename = self.policy.findtext(
                'self_service/self_service_icon/filename')
            if not policy_filename == icon_filename:
                icon = jss.FileUpload(self.j, 'policies', 'id', self.policy.id,
                                      icon_path)
                icon.save()
                self.env["jss_icon_uploaded"] = True
                self.output("Icon uploaded to JSS.")
            else:
                self.output("Icon matches existing icon, moving on...")

    def handle_policy(self):
        """Create or update a policy."""
        if self.env.get("policy_template"):
            template_filename = self.env.get("policy_template")
            policy = self._update_or_create_new(jss.Policy, template_filename,
                                                update_env="jss_policy_added",
                                                added_env="jss_policy_updated")
        else:
            self.output("Policy creation not desired, moving on...")
            policy = None

        return policy

    def add_scope_to_policy(self, policy_template):
        """Incorporate scoping groups into a policy."""
        computer_groups_element = self.ensure_XML_structure(
            policy_template, 'scope/computer_groups')
        for group in self.groups:
            policy_template.add_object_to_path(group, computer_groups_element)

    def add_scripts_to_policy(self, policy_template):
        """Incorporate scripts into a policy."""
        scripts_element = self.ensure_XML_structure(policy_template, 'scripts')
        for script in self.scripts:
            script_element = policy_template.add_object_to_path(
                script, scripts_element)
            priority = ElementTree.SubElement(script_element, 'priority')
            priority.text = script.findtext('priority')

    def add_package_to_policy(self, policy_template):
<<<<<<< HEAD
        """Incorporate a package task into a policy."""
        packages_element = self.ensure_XML_structure(
            policy_template, 'package_configuration/packages')
        package_element = policy_template.add_object_to_path(self.package,
                                                             packages_element)
        action = ElementTree.SubElement(package_element, 'action')
        action.text = 'Install'
=======
        if self.package is not None:
            packages_element = self.ensure_XML_structure(
                policy_template, 'package_configuration/packages')
            package_element = policy_template.add_object_to_path(
                self.package, packages_element)
            action = ElementTree.SubElement(package_element, 'action')
            action.text = 'Install'
>>>>>>> 5204f6f9

    def add_icon_to_policy(self, policy_template, icon_xml):
        """Add an icon to a self service policy."""
        self_service_icon_element = self.ensure_XML_structure(
            policy_template, 'self_service')
        self_service = policy_template.find('self_service')
        self_service.append(icon_xml)

    def ensure_XML_structure(self, element, path):
        """Given an XML path and a starting element, ensure that all
        tiers of the hierarchy exist.

        """
        search, slash, path = path.partition('/')
        if search:
            if element.find(search) is None:
                ElementTree.SubElement(element, search)
            return self.ensure_XML_structure(element.find(search), path)
        return element

    def main(self):
        """Main processor code."""
        # Ensure we have the right version of python-jss
        python_jss_version = StrictVersion(PYTHON_JSS_VERSION)
        if python_jss_version < REQUIRED_PYTHON_JSS_VERSION:
            self.output("Requires python-jss version: %s. Installed: %s" %
                  (REQUIRED_PYTHON_JSS_VERSION, python_jss_version))
            sys.exit()

        # pull jss recipe-specific args, prep api auth
        repoUrl = self.env["JSS_URL"]
        authUser = self.env["API_USERNAME"]
        authPass = self.env["API_PASSWORD"]
        sslVerify = self.env["JSS_VERIFY_SSL"]
        jss_migrated = self.env["JSS_MIGRATED"]
        suppress_warnings = self.env["JSS_SUPPRESS_WARNINGS"]
        repos = self.env["JSS_REPOS"]
        self.j = jss.JSS(url=repoUrl, user=authUser, password=authPass,
                         ssl_verify=sslVerify, repo_prefs=repos,
                         jss_migrated=jss_migrated,
                         suppress_warnings=suppress_warnings)
        self.pkg_name = os.path.basename(self.env["pkg_path"])
        self.prod_name = self.env["prod_name"]
        self.version = self.env["version"]

        # pre-set 'added/updated' output checks to False
        self.env["jss_repo_updated"] = False
        self.env["jss_category_added"] = False
        self.env["jss_package_added"] = False
        self.env["jss_package_updated"] = False
        self.env["jss_group_added"] = False
        self.env["jss_group_updated"] = False
        self.env["jss_script_added"] = False
        self.env["jss_script_updated"] = False
        self.env["jss_extension_attribute_added"] = False
        self.env["jss_extension_attribute_updated"] = False
        self.env["jss_policy_added"] = False
        self.env["jss_policy_updated"] = False
        self.env["jss_icon_uploaded"] = False

        self.category = self.handle_category("category")
        self.policy_category = self.handle_category("policy_category")
        # Get our DPs read for copying.
        self.j.distribution_points.mount()
        self.package = self.handle_package()
        # Build our text replacement dictionary
        self.replace_dict = self.build_replace_dict()

        self.extattrs = self.handle_extension_attributes()
        self.groups = self.handle_groups()
        self.scripts = self.handle_scripts()
        self.policy = self.handle_policy()
        self.handle_icon()
        # Done with DPs, unmount them.
        self.j.distribution_points.umount()


if __name__ == "__main__":
    processor = JSSImporter()
    processor.execute_shell()<|MERGE_RESOLUTION|>--- conflicted
+++ resolved
@@ -300,17 +300,6 @@
         first.
 
         """
-<<<<<<< HEAD
-        os_requirements = self.env.get("os_requirements")
-        # See if the package is non-flat (requires zipping prior to
-        # upload).
-        if os.path.isdir(self.env['pkg_path']):
-            shutil.make_archive(self.env['pkg_path'], 'zip',
-                                os.path.dirname(self.env['pkg_path']),
-                                self.pkg_name)
-            self.env['pkg_path'] += '.zip'
-            self.pkg_name += '.zip'
-=======
         if self.env["pkg_path"] != '':
             os_requirements = self.env.get("os_requirements")
             # See if the package is non-flat (requires zipping prior to
@@ -321,7 +310,6 @@
                                     self.pkg_name)
                 self.env['pkg_path'] += '.zip'
                 self.pkg_name += '.zip'
->>>>>>> 5204f6f9
 
             try:
                 package = self.j.Package(self.pkg_name)
@@ -381,36 +369,7 @@
                 os.path.basename(self.env["pkg_path"])):
                 self._copy(self.env["pkg_path"])
             else:
-<<<<<<< HEAD
-                package = jss.Package(self.j, self.pkg_name)
-
-            package.set_os_requirements(os_requirements)
-            package.save()
-            self.env["jss_package_added"] = True
-
-        # Ensure packages are on distribution point(s)
-
-        # If we had to make a new package object, we know we need to
-        # copy the package file, regardless of DP type. This solves the
-        # issue regarding the JDS.exists() method: See python-jss docs
-        # for info.  The problem with this method is that if you cancel
-        # an AutoPkg run and the package object has been created, but
-        # not uploaded, you will need to delete the package object from
-        # the JSS before running a recipe again or it won't upload the
-        # package file.
-        #
-        # Passes the id of the newly created package object so JDS' will
-        # upload to the correct package object. Ignored by AFP/SMB.
-        if self.env["jss_package_added"]:
-            self._copy(self.env["pkg_path"], id_=package.id)
-        # For AFP/SMB shares, we still want to see if the package
-        # exists.  If it's missing, copy it!
-        elif not self.j.distribution_points.exists(
-            os.path.basename(self.env["pkg_path"])):
-            self._copy(self.env["pkg_path"])
-=======
                 self.output("Package upload not needed.")
->>>>>>> 5204f6f9
         else:
             package = None
 
@@ -633,15 +592,6 @@
             priority.text = script.findtext('priority')
 
     def add_package_to_policy(self, policy_template):
-<<<<<<< HEAD
-        """Incorporate a package task into a policy."""
-        packages_element = self.ensure_XML_structure(
-            policy_template, 'package_configuration/packages')
-        package_element = policy_template.add_object_to_path(self.package,
-                                                             packages_element)
-        action = ElementTree.SubElement(package_element, 'action')
-        action.text = 'Install'
-=======
         if self.package is not None:
             packages_element = self.ensure_XML_structure(
                 policy_template, 'package_configuration/packages')
@@ -649,7 +599,6 @@
                 self.package, packages_element)
             action = ElementTree.SubElement(package_element, 'action')
             action.text = 'Install'
->>>>>>> 5204f6f9
 
     def add_icon_to_policy(self, policy_template, icon_xml):
         """Add an icon to a self service policy."""
