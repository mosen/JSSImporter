--- conflicted
+++ resolved
@@ -31,13 +31,8 @@
 
 
 __all__ = ["JSSImporter"]
-<<<<<<< HEAD
-__version__ = '0.3.4'
-REQUIRED_PYTHON_JSS_VERSION = StrictVersion('0.5.2')
-=======
 __version__ = '0.3.5'
 REQUIRED_PYTHON_JSS_VERSION = StrictVersion('0.5.3')
->>>>>>> 9cadccbc
 
 
 class JSSImporter(Processor):
